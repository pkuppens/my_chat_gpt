"""Utilities for interacting with GitHub API and processing GitHub issues."""

import datetime
import json
import logging
import os
from dataclasses import dataclass
from typing import Any, Dict, List, Optional, Tuple, TypeVar, cast

import requests
from github import Github
from github.GithubException import BadCredentialsException, GithubException, RateLimitExceededException
from github.Issue import Issue
from github.NamedUser import NamedUser
from github.Repository import Repository
from sklearn.feature_extraction.text import TfidfVectorizer
from sklearn.metrics.pairwise import cosine_similarity

from my_chat_gpt_utils.exceptions import GithubAuthenticationError, ProblemCauseSolution

T = TypeVar("T")
<<<<<<< HEAD

=======
>>>>>>> 17ee5a6f

def safe_get(obj: Optional[Dict[str, Any]], key: str, default: T) -> T:
    """Safely get a value from a dictionary with a default value."""
    if obj is None:
        return default
    return obj.get(key, default)


def get_github_client(test_mode: bool = False) -> Github:
    """
    Get a GitHub client instance.

    Args:
    ----
        test_mode (bool): If True, skip repository validation.

    Returns:
    -------
        Github: GitHub client instance

    Raises:
    ------
        GithubAuthenticationError: If GitHub token is invalid or expired
        ProblemCauseSolution: For other GitHub API related issues

    """
    client = GithubClientFactory.create_client(test_mode=test_mode)

    if not test_mode:
        GithubClientFactory.get_repository(client)  # Validate repository access

    return client


__all__ = [
    "get_github_client",
    "get_repository",
    "get_issues",
    "create_issue",
    "edit_issue",
    "add_comment",
    "get_github_issue",
    "append_response_to_issue",
    "ISSUE_TYPES",
    "PRIORITY_LEVELS",
    "IssueContext",
    "IssueRetriever",
    "IssueSimilarityAnalyzer",
    "GithubClientFactory",
    "GitHubEventProcessor",
    "GitHubLabelManager",
    "IssueDataProvider",
]

# Constants for tags, priority levels, and issue types
ISSUE_TYPES = ["Epic", "Change Request", "Bug Fix", "Task", "Question"]
PRIORITY_LEVELS = ["Critical", "High", "Medium", "Low"]


@dataclass
class IssueContext:
    """
    Represents the context and metadata of a GitHub issue.

    Attributes
    ----------
        number (int): The unique issue number.
        title (str): The title of the issue.
        body (str): The body/description of the issue.
        state (str): Current state of the issue (open/closed).
        created_at (datetime): Timestamp when the issue was created.
        url (str): HTML URL of the issue.

    """

    number: int
    title: str
    body: Optional[str]
    state: str
    created_at: datetime.datetime
    url: str


class IssueRetriever:
    """Service for retrieving and filtering GitHub issues."""

    def __init__(self, repository: Any):
        """Initialize the issue retriever with a GitHub repository."""
        self.repository = repository

    def get_recent_issues(self, state: str = "all", days_back: int = 30) -> List[Any]:
        """
        Retrieve recent issues from the repository.

        Args:
        ----
            state (str): Issue state to filter by (open/closed/all)
            days_back (int): Number of days to look back

        Returns:
        -------
            List[Any]: List of issues created within the specified time window

        """
        since = datetime.datetime.now(datetime.timezone.utc) - datetime.timedelta(days=days_back)
        # Get issues from GitHub API with since parameter
        issues = self.repository.get_issues(state=state, since=since)
        # Double-check the date filter since GitHub API's since parameter isn't always reliable
        cutoff_date = datetime.datetime.now(datetime.timezone.utc) - datetime.timedelta(days=days_back)
        return [issue for issue in issues if issue.created_at >= cutoff_date]


class IssueSimilarityAnalyzer:
    """Performs similarity analysis on GitHub issues using TF-IDF and cosine similarity."""

    def __init__(self, similarity_threshold: float = 0.8):
        """
        Initialize the analyzer with TF-IDF vectorizer.

        Args:
        ----
            similarity_threshold (float): Minimum similarity score to consider issues similar.
                                       Defaults to 0.8 for longer issues, but can be lower for testing.

        """
        self.vectorizer = TfidfVectorizer(stop_words="english")
        self.similarity_threshold = similarity_threshold

    def compute_similarities(
        self, current_issue: Any, comparable_issues: List[Any], threshold: Optional[float] = None,
    ) -> List[Tuple[Any, float]]:
        """
        Compute similarity scores between current issue and comparable issues.

        Args:
        ----
            current_issue (Any): The issue to compare against.
            comparable_issues (List[Any]): List of issues to compare with.
            threshold (Optional[float]): Override the default similarity threshold.

        Returns:
        -------
            List[Tuple[Any, float]]: List of (issue, similarity) tuples for issues above threshold.

        """
        if not comparable_issues:
            return []

        current_text = f"{current_issue.title}\n{current_issue.body or ''}"
        comparable_texts = [f"{issue.title}\n{issue.body or ''}" for issue in comparable_issues]

        all_texts = comparable_texts + [current_text]
        tfidf_matrix = self.vectorizer.fit_transform(all_texts)
        similarities = cosine_similarity(tfidf_matrix[-1:], tfidf_matrix[:-1])[0]

        # Use provided threshold or fall back to default
        threshold_to_use = threshold if threshold is not None else self.similarity_threshold
        # Filter issues above threshold
        return [(issue, score) for issue, score in zip(comparable_issues, similarities) if score >= threshold_to_use]


class GithubClientFactory:
    """Factory class for creating GitHub API clients and retrieving repository context."""

    @staticmethod
    def create_client(token: Optional[str] = None, test_mode: bool = False) -> Github:
        """
        Create a GitHub client using environment variables.

        Args:
        ----
            token (Optional[str]): GitHub API token. If not provided, will use GITHUB_TOKEN env var.
            test_mode (bool): If True, skip repository validation.

        Returns:
        -------
            Github: GitHub client instance

        Raises:
        ------
            GithubAuthenticationError: If GitHub token is invalid or expired
            ProblemCauseSolution: For other GitHub API related issues

        """
        if not token:
            token = os.getenv("GITHUB_TOKEN")
        if not token and not test_mode:
            raise ProblemCauseSolution(
                problem="GitHub token not found",
                cause="GITHUB_TOKEN environment variable is not set",
                solution="Set the GITHUB_TOKEN environment variable with a valid GitHub token",
            )

        client = Github(token or "test_token")
        if not test_mode:
            try:
                client.get_user()  # Validate token by making an API call
            except RateLimitExceededException as e:
                raise ProblemCauseSolution(
                    problem="GitHub API rate limit exceeded",
                    cause="Too many requests in a short time period",
                    solution="Wait before retrying or authenticate to increase rate limits",
                    original_exception=e,
                )
            except BadCredentialsException as e:
                raise GithubAuthenticationError(
                    original_exception=e,
                    problem="GitHub API authentication failed",
                    cause="Invalid or expired GitHub token",
                    solution="Check your GitHub token and ensure it has the required permissions",
                )
            except GithubException as e:
                if e.status == 401:
                    raise GithubAuthenticationError(
                        original_exception=e,
                        problem="GitHub API authentication failed",
                        cause="Invalid or expired GitHub token",
                        solution="Check your GitHub token and ensure it has the required permissions",
                    )
                elif e.status == 403:
                    # Token exists but doesn't have user permissions
                    # This is expected for GITHUB_TOKEN in GitHub Actions
                    logging.warning(
                        "GitHub token does not have user permissions. "
                        "This is normal for GITHUB_TOKEN in GitHub Actions. "
                        "Some features may be limited.",
                    )
                else:
                    raise ProblemCauseSolution(
                        problem=f"GitHub API request failed with status {e.status}",
                        cause="Unexpected GitHub API error",
                        solution="Check the GitHub API documentation for more information about this error",
                        original_exception=e,
                    )
            except Exception as e:
                raise ProblemCauseSolution(
                    problem="Failed to validate GitHub token",
                    cause=f"Unexpected error: {str(e)}",
                    solution="Check your network connection and try again",
                    original_exception=e,
                )
        return client

    @staticmethod
    def get_repository(client: Github) -> Repository:
        """
        Get the repository context from environment variables.

        Args:
        ----
            client (Github): GitHub client instance.

        Returns:
        -------
            Repository: GitHub repository instance.

        Raises:
        ------
            ProblemCauseSolution: If repository information is missing or invalid
            GithubAuthenticationError: If GitHub token is invalid or expired

        """
        repo_name = os.getenv("GITHUB_REPOSITORY")
        if not repo_name:
            raise ProblemCauseSolution(
                problem="Repository information not found",
                cause="GITHUB_REPOSITORY environment variable is not set",
                solution="Set the GITHUB_REPOSITORY environment variable in format 'owner/repo'",
            )
        try:
            repo = client.get_repo(repo_name)
            return cast(Repository, repo)
        except BadCredentialsException as e:
            raise GithubAuthenticationError(
                original_exception=e,
                problem="GitHub API authentication failed",
                cause="Invalid or expired GitHub token",
                solution="Check your GitHub token and ensure it has the required permissions",
            )
        except RateLimitExceededException as e:
            raise ProblemCauseSolution(
                problem="GitHub API rate limit exceeded",
                cause="Too many requests in a short time period",
                solution="Wait before retrying or authenticate to increase rate limits",
                original_exception=e,
            )
        except GithubException as e:
            if e.status == 404:
                raise ProblemCauseSolution(
                    problem="Repository not found",
                    cause=f"Repository '{repo_name}' does not exist or is not accessible",
                    solution="Check if the repository exists and if your token has access to it",
                    original_exception=e,
                )
            elif e.status == 403:
                raise ProblemCauseSolution(
                    problem="Access to repository denied",
                    cause="Insufficient permissions to access the repository",
                    solution="Ensure your GitHub token has the required repository access permissions",
                    original_exception=e,
                )
            else:
                raise ProblemCauseSolution(
                    problem=f"Failed to access repository with status {e.status}",
                    cause="Unexpected GitHub API error",
                    solution="Check the GitHub API documentation for more information about this error",
                    original_exception=e,
                )


class GitHubEventProcessor:
    """Processes GitHub webhook events for issue-related actions."""

    @staticmethod
    def parse_issue_event() -> Dict[str, Any]:
        """Parse and validate the GitHub issue event."""
        event_path = os.getenv("GITHUB_EVENT_PATH")
        if not event_path:
            raise ProblemCauseSolution(
                problem="GitHub event path not found",
                cause="GITHUB_EVENT_PATH environment variable is not set",
                solution="Ensure this script is running in a GitHub Actions workflow",
            )

        try:
            with open(event_path, "r") as f:
                event = json.load(f)
        except (json.JSONDecodeError, IOError) as e:
            raise ProblemCauseSolution(
                problem="Failed to parse GitHub event file",
                cause=f"Error reading or parsing event file: {str(e)}",
                solution="Check if the event file exists and contains valid JSON",
                original_exception=e,
            )

        if "issue" not in event:
            raise ProblemCauseSolution(
                problem="Invalid GitHub event type",
                cause="Event does not contain issue data",
                solution="Ensure this action is triggered by an issue event",
            )

        return event

    @staticmethod
    def extract_issue_context(event: Dict[str, Any]) -> Dict[str, Any]:
        """Extract issue context from the event data."""
        issue_data = event["issue"]
        required_fields = ["number", "title", "body"]
        missing_fields = [field for field in required_fields if field not in issue_data]
        if missing_fields:
            raise ProblemCauseSolution(
                problem="Missing required issue fields",
                cause=f"Event data is missing fields: {', '.join(missing_fields)}",
                solution="Ensure the GitHub event contains all required issue fields",
            )

        return issue_data


def get_repository(client: Any, repo_name: str):
    """Get a repository object."""
    return client.get_repo(repo_name)


def get_issues(repo, state: str = "open"):
    """Get issues from the repository."""
    return repo.get_issues(state=state)


def create_issue(repo, title: str, body: str, labels: list = None):
    """Create a new issue in the repository."""
    return repo.create_issue(title=title, body=body, labels=labels)


def edit_issue(issue, title: str = None, body: str = None, state: str = None, labels: list = None):
    """Edit an existing issue."""
    if title:
        issue.edit(title=title)
    if body:
        issue.edit(body=body)
    if state:
        issue.edit(state=state)
    if labels:
        issue.edit(labels=labels)


def add_comment(issue, comment: str):
    """Add a comment to an issue."""
    return issue.create_comment(comment)


def get_github_issue(client: Any, repo_name: str, issue_data: Dict[str, Any]):
    """Convert a dictionary to a GitHub issue object."""
    repo = get_repository(client, repo_name)
    return repo.get_issue(number=issue_data["issue_number"])


def append_response_to_issue(client: Any, repo_name: str, issue_data: Dict[str, Any], response: str):
    """Append the complete response to the issue comments."""
    issue = get_github_issue(client, repo_name, issue_data)
    comment = f"## OpenAI API Response\n\n{response}"
    return add_comment(issue, comment)


class GitHubLabelManager:
    """Class to manage GitHub issue labels."""

    def __init__(self, github_token: str):
        """
        Initialize GitHubLabelManager.

        Args:
        ----
            github_token (str): GitHub authentication token

        """
        self.github_token = github_token
        self.headers = {
            "Authorization": f"token {github_token}",
            "Accept": "application/vnd.github.v3+json",
        }

    def ensure_labels_exist(self, repo_owner: str, repo_name: str, labels: List[str], color: str = "6f42c1") -> None:
        """
        Ensure specified labels exist in the repository.

        Args:
        ----
            repo_owner (str): GitHub repository owner
            repo_name (str): GitHub repository name
            labels (List[str]): Labels to ensure exist
            color (str, optional): Default color for new labels

        Raises:
        ------
            ProblemCauseSolution: If label operations fail

        """
        url = f"https://api.github.com/repos/{repo_owner}/{repo_name}/labels"

        try:
            # Get existing labels
            response = requests.get(url, headers=self.headers)
            response.raise_for_status()
            existing_labels = [label["name"] for label in response.json()]

            # Create missing labels
            for label in labels:
                if label not in existing_labels:
                    label_data = {"name": label, "color": color}
                    response = requests.post(url, headers=self.headers, json=label_data)
                    response.raise_for_status()
        except requests.exceptions.RequestException as e:
            if response.status_code == 403:
                raise ProblemCauseSolution(
                    problem="Failed to manage repository labels",
                    cause="Insufficient permissions to manage labels",
                    solution="Ensure your GitHub token has 'repo' scope permissions",
                    original_exception=e,
                )
            else:
                raise ProblemCauseSolution(
                    problem="Failed to manage repository labels",
                    cause=f"GitHub API request failed with status {response.status_code}",
                    solution="Check the GitHub API documentation for more information about this error",
                    original_exception=e,
                )

    def add_labels_to_issue(self, repo_owner: str, repo_name: str, issue_number: int, labels: List[str]) -> bool:
        """
        Add labels to a GitHub issue.

        Args:
        ----
            repo_owner (str): Owner of the repository
            repo_name (str): Name of the repository
            issue_number (int): Issue number
            labels (List[str]): List of labels to add

        Returns:
        -------
            bool: True if labels were added successfully, False otherwise

        Raises:
        ------
            ProblemCauseSolution: If there is an error adding labels

        """
        url = f"https://api.github.com/repos/{repo_owner}/{repo_name}/issues/{issue_number}/labels"
        response = None

        try:
            response = requests.post(url, headers=self.headers, json={"labels": labels})
            # Check status code first
            if response.status_code == 404:
                raise ProblemCauseSolution(
                    problem="Failed to add labels to issue",
                    cause="Issue or repository not found",
                    solution="Check if the repository and issue exist and you have access to them",
                    original_exception=None,
                )
            elif response.status_code == 403:
                raise ProblemCauseSolution(
                    problem="Failed to add labels to issue",
                    cause="Insufficient permissions",
                    solution="Ensure your GitHub token has write access to the repository",
                    original_exception=None,
                )

            # Then raise for other status codes
            response.raise_for_status()
            return True
        except requests.exceptions.RequestException as e:
            if not isinstance(e, requests.exceptions.HTTPError):  # Only handle non-HTTP errors here
                raise ProblemCauseSolution(
                    problem="Failed to add labels to issue",
                    cause=f"GitHub API error: {str(e)}",
                    solution="Check the GitHub API documentation for more information",
                    original_exception=e,
                )
            raise  # Re-raise HTTP errors to be caught by the outer exception handler
        except Exception as e:
            raise ProblemCauseSolution(
                problem="Failed to add labels to issue",
                cause=f"Unexpected error: {str(e)}",
                solution="Check your network connection and try again",
                original_exception=e,
            )


class IssueDataProvider:
    """Provides flexible issue data retrieval from various sources."""

    @staticmethod
    def from_github_event() -> Dict[str, Any]:
        """
        Get issue data from GitHub event.

        Returns
        -------
            Dict[str, Any]: Issue data from GitHub event.

        Raises
        ------
            ProblemCauseSolution: If event cannot be processed.

        """
        event = GitHubEventProcessor.parse_issue_event()
        repo_data = safe_get(event, "repository", {})
        owner_data = safe_get(repo_data, "owner", {})
        issue_data = safe_get(event, "issue", {})

        return {
            "repo_owner": safe_get(owner_data, "login", ""),
            "repo_name": safe_get(repo_data, "name", ""),
            "issue_number": safe_get(issue_data, "number", 0),
            "issue_title": safe_get(issue_data, "title", ""),
            "issue_body": safe_get(issue_data, "body", "") or "",
        }

    @staticmethod
    def from_issue_number(client: Github, repo_name: str, issue_number: int) -> Dict[str, Any]:
        """
        Get issue data from issue number.

        Args:
        ----
            client (Github): GitHub client.
            repo_name (str): Repository name.
            issue_number (int): Issue number.

        Returns:
        -------
            Dict[str, Any]: Issue data.

        Raises:
        ------
            ProblemCauseSolution: If issue cannot be retrieved

        """
        try:
            repo = client.get_repo(repo_name)
            repo = cast(Repository, repo)
            issue = repo.get_issue(number=issue_number)
            issue = cast(Issue, issue)
            owner = cast(NamedUser, repo.owner)

            return {
                "repo_owner": owner.login,
                "repo_name": repo_name,
                "issue_number": issue_number,
                "issue_title": issue.title or "",
                "issue_body": issue.body or "",
            }
        except GithubException as e:
            if e.status == 404:
                raise ProblemCauseSolution(
                    problem="Issue not found",
                    cause=f"Issue #{issue_number} does not exist in repository '{repo_name}'",
                    solution="Check if the issue number is correct and if your token has access to it",
                    original_exception=e,
                )
            else:
                raise ProblemCauseSolution(
                    problem="Failed to retrieve issue",
                    cause=f"GitHub API request failed with status {e.status}",
                    solution="Check the GitHub API documentation for more information about this error",
                    original_exception=e,
                )

    @staticmethod
    def from_latest_issue(client: Any, repo_name: str) -> Dict[str, Any]:
        """
        Get data from the latest issue in the repository.

        Args:
        ----
            client (Any): GitHub client.
            repo_name (str): Repository name.

        Returns:
        -------
            Dict[str, Any]: Issue data.

        """
        repo = get_repository(client, repo_name)
        issues = repo.get_issues(state="open", sort="created", direction="desc")
        latest_issue = issues.get_page(0)[0] if issues.totalCount > 0 else None

        if not latest_issue:
            raise ValueError("No open issues found in the repository")

        return {
            "repo_owner": repo.owner.login,
            "repo_name": repo_name,
            "issue_number": latest_issue.number,
            "issue_title": latest_issue.title,
            "issue_body": latest_issue.body or "",
        }<|MERGE_RESOLUTION|>--- conflicted
+++ resolved
@@ -19,17 +19,12 @@
 from my_chat_gpt_utils.exceptions import GithubAuthenticationError, ProblemCauseSolution
 
 T = TypeVar("T")
-<<<<<<< HEAD
-
-=======
->>>>>>> 17ee5a6f
 
 def safe_get(obj: Optional[Dict[str, Any]], key: str, default: T) -> T:
     """Safely get a value from a dictionary with a default value."""
     if obj is None:
         return default
     return obj.get(key, default)
-
 
 def get_github_client(test_mode: bool = False) -> Github:
     """
