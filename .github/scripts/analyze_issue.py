"""
Execute GitHub issue LLM analysis.

This script analyzes GitHub issues using a Language Model (LLM) to:
1. Classify issue type and priority
2. Assess complexity
3. Provide review feedback
4. Suggest next steps

The script can run in three modes:
1. GitHub Actions mode (default): Uses GITHUB_EVENT_PATH to get issue data
2. Local test mode (--test): Uses mock data for testing
3. Local issue mode (--issue): Analyzes a specific GitHub issue number

Required Environment Variables:
    - OPENAI_API_KEY: Your OpenAI API key
    - GITHUB_TOKEN: Your GitHub personal access token
    - GITHUB_REPOSITORY: Repository in format "owner/repo" (only for non-test mode)

Optional Environment Variables:
    - LLM_MODEL: OpenAI model to use (default: gpt-4)
    - MAX_TOKENS: Maximum tokens for LLM response (default: 4096)
    - TEMPERATURE: LLM temperature setting (default: 0.1)

Example Usage:
    # Run in test mode
    python analyze_issue.py --test

    # Analyze a specific issue
    python analyze_issue.py --issue 123

    # Run in GitHub Actions mode
    python analyze_issue.py
"""

# ruff: noqa: E402
import os
import sys
from pathlib import Path

# Add repository root to Python path
repo_root = str(Path(__file__).resolve().parents[2])
if repo_root not in sys.path:
    sys.path.insert(0, repo_root)

# Now we can import other modules
import argparse
import json
import logging
from typing import Any, Dict

from dotenv import load_dotenv

from my_chat_gpt_utils.analyze_issue import process_issue_analysis
from my_chat_gpt_utils.exceptions import GithubAuthenticationError
from my_chat_gpt_utils.openai_utils import OpenAIConfig

# Configure logging
logging.basicConfig(
<<<<<<< HEAD
    level=logging.INFO, format="%(asctime)s - %(levelname)s - %(message)s", handlers=[logging.StreamHandler(sys.stdout)]
=======
    level=logging.INFO,
    format="%(asctime)s - %(levelname)s - %(message)s",
    handlers=[
        logging.StreamHandler(sys.stdout),
    ],
>>>>>>> 17ee5a6f
)

# Load environment variables from .env file if it exists
env_file = os.path.join(Path(__file__).resolve().parents[2], ".env")
if os.path.exists(env_file):
    load_dotenv(env_file)


def validate_github_event() -> Dict[str, Any]:
    """Validate that the GitHub event is an issue event and return the event data."""
    event_path = os.getenv("GITHUB_EVENT_PATH")
    if not event_path:
        raise ValueError("This script should be run within a GitHub Action")

    try:
        with open(event_path, "r") as f:
            event = json.load(f)
    except Exception as e:
        raise ValueError(f"Error reading event file: {e}")

    if "issue" not in event:
        raise ValueError("This action only works with issue events")

    required_fields = ["title", "body", "number"]
    missing_fields = [field for field in required_fields if field not in event["issue"]]
    if missing_fields:
        raise ValueError(f"Missing required issue fields: {', '.join(missing_fields)}")

    return event


def get_test_issue_data() -> Dict[str, Any]:
    """Get test issue data for local development."""
    return {
        "repo_owner": "test_owner",
        "repo_name": "test_repo",
        "issue_number": 1,
        "issue_title": "Test Issue",
        "issue_body": "This is a test issue",
    }


def get_openai_config() -> OpenAIConfig:
    """Get OpenAI configuration from environment variables."""
    api_key = os.getenv("OPENAI_API_KEY")
    if not api_key:
<<<<<<< HEAD
        raise ValueError("OPENAI_API_KEY environment variable is required. Please set it in your .env file or environment.")
    if api_key == "your_openai_api_key_here":
        raise ValueError("Please replace 'your_openai_api_key_here' in .env with your actual OpenAI API key")
=======
        raise ValueError(
            "OPENAI_API_KEY environment variable is required. "
            "Please set it in your .env file or environment.",
        )
    if api_key == "your_openai_api_key_here":
        raise ValueError(
            "Please replace 'your_openai_api_key_here' in .env with your actual OpenAI API key",
        )
>>>>>>> 17ee5a6f

    return OpenAIConfig(
        api_key=api_key,
        model=os.getenv("LLM_MODEL", "gpt-4"),
        temperature=float(os.getenv("TEMPERATURE", "0.1")),
        max_tokens=int(os.getenv("MAX_TOKENS", "4096")),
    )


def get_github_repo_info() -> tuple[str, str]:
    """Get GitHub repository owner and name from environment variables."""
    repo = os.getenv("GITHUB_REPOSITORY")
    if not repo:
<<<<<<< HEAD
        raise ValueError("GITHUB_REPOSITORY environment variable is required. Please set it in your .env file or environment.")
=======
        raise ValueError(
            "GITHUB_REPOSITORY environment variable is required. "
            "Please set it in your .env file or environment.",
        )
>>>>>>> 17ee5a6f

    try:
        owner, name = repo.split("/")
        return owner, name
    except ValueError:
<<<<<<< HEAD
        raise ValueError(f"Invalid GITHUB_REPOSITORY format: {repo}. Expected format: 'owner/repo'")
=======
        raise ValueError(
            f"Invalid GITHUB_REPOSITORY format: {repo}. "
            "Expected format: 'owner/repo'",
        )
>>>>>>> 17ee5a6f


def validate_github_token() -> None:
    """Validate that GitHub token is set and not the default value."""
    token = os.getenv("GITHUB_TOKEN")
    if not token:
        raise GithubAuthenticationError(
            problem="GitHub token not found",
            cause="GITHUB_TOKEN environment variable is not set",
            solution="Set the GITHUB_TOKEN environment variable with a valid GitHub token",
        )
    if token == "your_github_token_here":
        raise GithubAuthenticationError(
            problem="Invalid GitHub token",
            cause="Default placeholder token is being used",
            solution="Please replace 'your_github_token_here' in .env with your actual GitHub token",
        )

    # Check if we're running in GitHub Actions
    if os.getenv("GITHUB_ACTIONS"):
        logging.info(
            "Running in GitHub Actions. Note that GITHUB_TOKEN has limited permissions "
            "and cannot access user information. This is expected behavior.",
        )


def main() -> None:
    """Execute the GitHub issue LLM analysis workflow."""
    parser = argparse.ArgumentParser(
        description="Analyze GitHub issues using LLM",
        formatter_class=argparse.RawDescriptionHelpFormatter,
    )
    parser.add_argument("--test", action="store_true", help="Run in test mode with mock data")
    parser.add_argument("--issue", type=int, help="GitHub issue number to analyze")
    args = parser.parse_args()

    try:
        logging.info("Starting issue analysis")

        # Validate GitHub token except in test mode
        if not args.test:
            validate_github_token()

        # Get issue data based on mode
        if args.test:
            issue_data = get_test_issue_data()
        elif args.issue:
            # TODO: Implement GitHub API call to get issue data
            raise NotImplementedError("GitHub API integration not implemented yet")
        else:
            event = validate_github_event()
            repo_owner, repo_name = get_github_repo_info()
            issue_data = {
                "repo_owner": repo_owner,
                "repo_name": repo_name,
                "issue_number": event["issue"]["number"],
                "issue_title": event["issue"]["title"],
                "issue_body": event["issue"]["body"] or "",
            }

        # Get OpenAI configuration
        openai_config = get_openai_config()

        # Process the issue
        analysis_result = process_issue_analysis(issue_data, openai_config, test_mode=args.test)

        logging.info("Completed issue analysis")
        print(json.dumps(analysis_result, indent=2))

    except ValueError as e:
        logging.error(f"Configuration error: {str(e)}")
        sys.exit(1)
    except NotImplementedError as e:
        logging.error(f"Not implemented: {str(e)}")
        sys.exit(1)
    except GithubAuthenticationError as e:
        logging.error(f"GitHub authentication error: {str(e)}")
        sys.exit(1)
    except Exception as e:
        logging.error(f"Error during execution: {str(e)}")
        sys.exit(1)


if __name__ == "__main__":
    main()<|MERGE_RESOLUTION|>--- conflicted
+++ resolved
@@ -57,15 +57,11 @@
 
 # Configure logging
 logging.basicConfig(
-<<<<<<< HEAD
-    level=logging.INFO, format="%(asctime)s - %(levelname)s - %(message)s", handlers=[logging.StreamHandler(sys.stdout)]
-=======
     level=logging.INFO,
     format="%(asctime)s - %(levelname)s - %(message)s",
     handlers=[
         logging.StreamHandler(sys.stdout),
     ],
->>>>>>> 17ee5a6f
 )
 
 # Load environment variables from .env file if it exists
@@ -112,11 +108,6 @@
     """Get OpenAI configuration from environment variables."""
     api_key = os.getenv("OPENAI_API_KEY")
     if not api_key:
-<<<<<<< HEAD
-        raise ValueError("OPENAI_API_KEY environment variable is required. Please set it in your .env file or environment.")
-    if api_key == "your_openai_api_key_here":
-        raise ValueError("Please replace 'your_openai_api_key_here' in .env with your actual OpenAI API key")
-=======
         raise ValueError(
             "OPENAI_API_KEY environment variable is required. "
             "Please set it in your .env file or environment.",
@@ -125,7 +116,6 @@
         raise ValueError(
             "Please replace 'your_openai_api_key_here' in .env with your actual OpenAI API key",
         )
->>>>>>> 17ee5a6f
 
     return OpenAIConfig(
         api_key=api_key,
@@ -139,27 +129,19 @@
     """Get GitHub repository owner and name from environment variables."""
     repo = os.getenv("GITHUB_REPOSITORY")
     if not repo:
-<<<<<<< HEAD
-        raise ValueError("GITHUB_REPOSITORY environment variable is required. Please set it in your .env file or environment.")
-=======
         raise ValueError(
             "GITHUB_REPOSITORY environment variable is required. "
             "Please set it in your .env file or environment.",
         )
->>>>>>> 17ee5a6f
 
     try:
         owner, name = repo.split("/")
         return owner, name
     except ValueError:
-<<<<<<< HEAD
-        raise ValueError(f"Invalid GITHUB_REPOSITORY format: {repo}. Expected format: 'owner/repo'")
-=======
         raise ValueError(
             f"Invalid GITHUB_REPOSITORY format: {repo}. "
             "Expected format: 'owner/repo'",
         )
->>>>>>> 17ee5a6f
 
 
 def validate_github_token() -> None:
