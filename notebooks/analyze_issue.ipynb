{
 "cells": [
  {
   "cell_type": "markdown",
   "metadata": {},
   "source": [
    "# Analyze Issue Script and Workflow Test\n",
    "\n",
    "This notebook tests the `analyze_issue.py` script and the corresponding GitHub Actions workflow. The tests include validating the OpenAI API key, GitHub token, and running the script to check for errors."
   ]
  },
  {
   "cell_type": "code",
   "execution_count": null,
   "metadata": {},
   "outputs": [],
   "source": [
    "import os\n",
    "import json\n",
    "import openai\n",
    "import requests\n",
    "from dotenv import load_dotenv\n",
    "\n",
    "# Load environment variables from .env file\n",
    "load_dotenv()\n",
    "\n",
    "# Configuration\n",
    "OPENAI_API_KEY = os.getenv(\"OPENAI_API_KEY\")\n",
    "GITHUB_TOKEN = os.getenv(\"GITHUB_TOKEN\")\n",
    "GITHUB_REPO = os.getenv(\"GITHUB_REPO\", \"https://github.com/pkuppens/my_chat_gpt\")\n",
    "\n",
    "# Set up OpenAI\n",
    "openai.api_key = OPENAI_API_KEY"
   ]
  },
  {
   "cell_type": "markdown",
   "metadata": {},
   "source": [
    "## Validate OpenAI API Key and Permissions"
   ]
  },
  {
   "cell_type": "code",
   "execution_count": null,
   "metadata": {},
   "outputs": [],
   "source": [
    "openai_client = openai.OpenAI()\n",
    "\n",
    "models = openai_client.get(path=\"models\", cast_to=str)\n"
   ]
  },
  {
   "cell_type": "code",
   "execution_count": null,
   "metadata": {},
   "outputs": [],
   "source": [
    "models_dict= json.loads(models)"
   ]
  },
  {
   "cell_type": "code",
   "execution_count": null,
   "metadata": {},
   "outputs": [],
   "source": [
    "\n",
    "models_ids = [\n",
    "    model[\"id\"]\n",
    "    for model in models_dict.get(\"data\", [])\n",
    "]\n",
    "\n",
    "print(models_ids)"
   ]
  },
  {
   "cell_type": "markdown",
   "metadata": {},
   "source": [
    "## Validate GitHub Token and Permissions"
   ]
  },
  {
   "cell_type": "code",
   "execution_count": null,
   "metadata": {},
   "outputs": [],
   "source": [
    "def validate_github_token():\n",
    "    headers = {\n",
    "        \"Authorization\": f\"token {GITHUB_TOKEN}\",\n",
    "        \"Accept\": \"application/vnd.github.v3+json\"\n",
    "    }\n",
    "    url = \"https://api.github.com/user\"\n",
    "    response = requests.get(url, headers=headers)\n",
    "    return response.status_code == 200\n",
    "\n",
    "if validate_github_token():\n",
    "    print(\"GitHub token is valid and has sufficient permissions.\")\n",
    "else:\n",
    "    print(\"Invalid GitHub token or insufficient permissions.\")"
   ]
  },
  {
   "cell_type": "code",
   "execution_count": null,
   "metadata": {},
   "outputs": [],
   "source": [
    "assert GITHUB_REPO == 'https://github.com/pkuppens/my_chat_gpt', \"Please set the GITHUB_REPO environment variable to your repository URL.\"\n",
    "\n",
    "GITHUB_API_URL = GITHUB_REPO.replace(\"https://github.com\", \"https://api.github.com/repos\")\n"
   ]
  },
  {
   "cell_type": "code",
   "execution_count": null,
   "metadata": {},
   "outputs": [],
   "source": [
    "def get_github_issue(issue_number):\n",
    "    url = f\"{GITHUB_API_URL}/issues/{issue_number}\"\n",
    "    response = requests.get(url)\n",
    "    response.raise_for_status()\n",
    "    return response\n",
    "\n",
    "response = get_github_issue(21)\n",
    "print(response.text)"
   ]
  },
  {
   "cell_type": "code",
   "execution_count": null,
   "metadata": {},
   "outputs": [],
   "source": [
    "issue_data = response.json()\n",
    "title = issue_data[\"title\"]\n",
    "description = issue_data[\"body\"]\n",
    "print(f\"Title: {title}\")\n",
    "print(f\"Description: {description}\")"
   ]
  },
  {
   "cell_type": "code",
   "execution_count": null,
   "metadata": {},
   "outputs": [],
   "source": [
    "issue_data"
   ]
  },
  {
   "cell_type": "code",
   "execution_count": null,
   "metadata": {},
   "outputs": [],
   "source": [
    "from SuperPrompt import load_analyze_issue_prompt, ISSUE_TYPES, PRIORITY_LEVELS"
   ]
  },
  {
   "cell_type": "code",
   "execution_count": null,
   "metadata": {},
   "outputs": [],
   "source": [
    "placeholders = {\n",
    "    \"title\": title,\n",
    "    \"description\": description,\n",
    "    \"issue_types\": ', '.join(ISSUE_TYPES),\n",
    "    \"priority_levels\": ', '.join(PRIORITY_LEVELS),\n",
    "    \"issue_title\": issue_data['title'],\n",
    "    \"issue_body\": issue_data['body'],\n",
    "    \"issue_data\": issue_data\n",
    "}\n",
    "placeholders"
   ]
<<<<<<< HEAD
  },
  {
   "cell_type": "code",
   "execution_count": null,
   "metadata": {},
   "outputs": [],
   "source": [
    "prompt = load_analyze_issue_prompt(placeholders)\n",
    "prompt"
   ]
  },
  {
   "cell_type": "markdown",
   "metadata": {},
   "source": []
  }
 ],
 "metadata": {
  "kernelspec": {
   "display_name": ".venv",
   "language": "python",
   "name": "python3"
=======
>>>>>>> 236e6c02
  },
  {
   "cell_type": "markdown",
   "metadata": {},
   "source": [
    "## Proof of Concept: Example Review Results on a File"
   ]
  },
  {
   "cell_type": "code",
   "execution_count": null,
   "metadata": {},
   "outputs": [],
   "source": [
    "from smoltools import tool\n",
    "\n",
    "@tool\n",
    "def review_file(file_path: str, style_guide: str) -> str:\n",
    "    \"\"\"Review a file for a certain style guide.\n",
    "\n",
    "    Args:\n",
    "        file_path (str): The path to the file to review.\n",
    "        style_guide (str): The style guide to review against.\n",
    "\n",
    "    Returns:\n",
    "        str: The review results.\n",
    "    \"\"\"\n",
    "    with open(file_path, 'r') as file:\n",
    "        content = file.read()\n",
    "\n",
    "    # Placeholder for actual review logic\n",
    "    review_results = f\"Reviewing {file_path} against {style_guide}...\\n\"\n",
    "    review_results += \"No issues found.\"\n",
    "\n",
    "    return review_results\n",
    "\n",
    "example_file_path = \"example.py\"\n",
    "example_style_guide = \"PEP 8\"\n",
    "\n",
    "review_results = review_file(example_file_path, example_style_guide)\n",
    "print(review_results)"
   ]
  }
 ]
}<|MERGE_RESOLUTION|>--- conflicted
+++ resolved
@@ -178,7 +178,6 @@
     "}\n",
     "placeholders"
    ]
-<<<<<<< HEAD
   },
   {
    "cell_type": "code",
@@ -194,15 +193,6 @@
    "cell_type": "markdown",
    "metadata": {},
    "source": []
-  }
- ],
- "metadata": {
-  "kernelspec": {
-   "display_name": ".venv",
-   "language": "python",
-   "name": "python3"
-=======
->>>>>>> 236e6c02
   },
   {
    "cell_type": "markdown",
